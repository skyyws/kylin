<div class="page-header">
    <!--Project-->
<<<<<<< HEAD
    <form class="navbar-form navbar-left" style="margin-top: 0px !important;" ng-if="userService.isAuthorized()">
        <div class="form-group">
            <span><b>Project: </b></span>
            <select chosen ng-model="project.selectedProject" ng-init="newAccess.permission=permissions.READ.value;project.selectedProject=project.selectedProject!=null?project.selectedProject:project.projects[0]"
                    ng-options="project as project for project in project.projects"
                    style="width: 150px"
                    data-placeholder="select a project"
                    class="chosen-select">
            </select>
            <!--Project-->
            <a class="btn btn-xs btn-info" href="/projects" tooltip="Manage Project"><i class="fa fa-gears"></i></a>
            <a class="btn btn-xs btn-primary" style="width: 29px" tooltip="Add Project" ng-click="toCreateProj()">
                <i class="fa fa-plus"></i>
            </a>
        </div>
    </form>
=======
    <span>
        Project:
        <select chosen ng-model="state.projectName" ng-init="newAccess.permission=permissions.READ.value"
                ng-options="project as project for project in projects"
                style="width: 150px" ng-change="jobs={};reload();">
            <option value="">-- All Projects --</option>
        </select>
    </span>
    <a class="btn btn-xs btn-info" tooltip="Manage Project" href="/projects"><i class="fa fa-gears"></i></a>
    <a class="btn btn-xs btn-primary" tooltip="Add Project" ng-if="userService.hasRole('ROLE_MODELER')" style="width: 29px" ng-click="toCreateProj()">
        <i class="fa fa-plus"></i>
    </a>
>>>>>>> 5a19293e
    <!--Cube Name-->
    <span style="padding-left: 40px" >
        <form ng-submit="jobs={};reload()" style="display: inline" >
            <span class="input-icon input-icon-right nav-search"><b>Cube Name:</b>
                <input type="text" placeholder="Filter ..." class="nav-search-input" ng-model="cubeName" />
                <i class="ace-icon fa fa-search blue" ng-click="jobs={};reload()"></i>
            </span>
        </form>
    </span>
    <div class="pull-right">
        <!--Job Status-->
        <span>
            Job Status:
            <select chosen multiple style="min-width: 500px"
                    ng-model="status" ng-change="jobs={};reload();"
                    ng-options="s as s.name for s in allStatus">
                <option value="">ALL</option>
            </select>
        </span>
        <!--Refresh Jobs-->
        <button class="btn btn-success btn-xs" ng-click="jobs={};reload();"><i class="fa fa-refresh"></i></button>
    </div>
</div>

<!--Jobs Table-->
<div class="row">
    <div ng-class="{'col-xs-8': state.showSteps, 'col-xs-12': !state.showSteps}" ng-animate="{enter: 'animated fadeInLeft'}">
        <div ng-if="!state.loading && getLength(jobs)==0">
            <div no-result text="No Job."></div>
        </div>
        <div ng-if="state.loading">
            <loading text="Loading Jobs ..."></loading>
        </div>
        <div ng-if="getLength(jobs)>0" class="dataTables_wrapper form-inline no-footer" >
            <div class="row">
                <div class="col-xs-12"><label class="table-header-text">Jobs</label></div>
            </div>
            <table class="table table-striped table-bordered table-hover dataTable no-footer">
                <thead>
                    <tr style="cursor: pointer">
                        <th ng-repeat="theaditem in theaditems"
                            ng-click="state.filterAttr= theaditem.attr;state.reverseColumn=theaditem.attr;state.filterReverse=!state.filterReverse; ">
                            {{theaditem.name}}
                            <i ng-if="state.reverseColumn!= theaditem.attr"
                               class="fa fa-unsorted"></i>
                            <i ng-if="state.reverseColumn== theaditem.attr && !state.filterReverse"
                               class="fa fa-sort-asc"></i>
                            <i ng-if="state.reverseColumn== theaditem.attr && state.filterReverse"
                               class="fa fa-sort-desc"></i>
                        </th>
                        <th>Actions</th>
                        <th></th>
                    </tr>
                </thead>
                <tbody  class="odd table table-striped table-bordered table-hover dataTable no-footer">
                <tr
                    ng-repeat="(uuid,job) in jobs | orderObjectBy:state.filterAttr:state.filterReverse"
                    ng-class="{accordion:true}" ng-click="state.selectedJob = job"
                    ng-dblclick="state.showSteps= !state.showSteps; state.selectedJob = job"
                    style="cursor: pointer"
                    class="{{job==state.selectedJob? 'tr-highlight': ''}} table-bordered">
                    <td style="max-width: 350px;word-wrap: break-word;word-break: normal;">
                        {{ job.name}}
                    </td>
                    <td>{{ job.related_cube}}</td>
                    <td>
                        <div ng-switch on="job.job_status">
                            <div ng-switch-when="ERROR">
                                <progressbar class="progress-striped" value="job.progress" type="danger">
                                    {{job.job_status}}
                                </progressbar>
                            </div>
                            <div ng-switch-when="FINISHED">
                                <progressbar class="progress-striped" value="job.progress" type="success">
                                    {{job.progress}}%
                                </progressbar>
                            </div>
                            <div ng-switch-when="PENDING">
                                <progressbar class="progress-striped active" value="job.progress"
                                             type="pending">{{job.job_status}}
                                </progressbar>
                            </div>
                            <div ng-switch-when="RUNNING">
                                <progressbar class="progress-striped active" value="job.progress"
                                             type="info">{{job.progress | number:2}}%
                                </progressbar>
                            </div>
                            <div ng-switch-when="DISCARDED">
                                <progressbar class="progress-striped" value="job.progress" type="inverse">
                                    {{job.progress | number:2}}%
                                </progressbar>
                            </div>
                        </div>
                    </td>
                    <td>{{ job.last_modified == 0 ? '' : (job.last_modified | date:'yyyy-MM-dd HH:mm:ss')}}</td>
                    <td>{{(job.duration/60 | number:2) + ' mins'}}</td>
                    <td>
                        <div class="btn-group"
                             ng-if="job.job_status!='DISCARDED' && job.job_status!='FINISHED'">
                            <button type="button" class="btn btn-default btn-xs dropdown-toggle"
                                    data-toggle="dropdown">
                                Action <span class="ace-icon fa fa-caret-down icon-on-right"></span>
                            </button>
                            <ul class="dropdown-menu" role="menu">
                                <li ng-if="job.job_status=='ERROR'"><a ng-click="resume(job)">Resume</a></li>
                                <li ng-if="job.job_status=='RUNNING' || job.job_status=='NEW' || job.job_status=='PENDING' || job.job_status=='ERROR'">
                                    <a ng-click="cancel(job)">Discard</a>
                                </li>
                            </ul>
                        </div>
                        <span ng-if="job.job_status=='DISCARDED' || job.job_status=='FINISHED'">N/A</span>
                    </td>
                    <td>
                        <button class="btn btn-info btn-xs" ng-click="state.showSteps= !state.showSteps; state.selectedJob = job">
                            <i class="fa fa-chevron-circle-right"></i>
                        </button>
                    </td>
                </tr>
                </tbody>
            </table>
        </div>

        <kylin-pagination data="jobs" load-func="list" action="action"/>
    </div>
    <div class="col-xs-4" ng-if="state.showSteps" ng-animate="{enter: 'animated fadeInRight'}">
        <div ng-include src="'partials/jobs/job_steps.html'"></div>
    </div>
</div>

<div ng-include="'partials/projects/project_create.html'"></div><|MERGE_RESOLUTION|>--- conflicted
+++ resolved
@@ -1,6 +1,5 @@
 <div class="page-header">
     <!--Project-->
-<<<<<<< HEAD
     <form class="navbar-form navbar-left" style="margin-top: 0px !important;" ng-if="userService.isAuthorized()">
         <div class="form-group">
             <span><b>Project: </b></span>
@@ -12,25 +11,11 @@
             </select>
             <!--Project-->
             <a class="btn btn-xs btn-info" href="/projects" tooltip="Manage Project"><i class="fa fa-gears"></i></a>
-            <a class="btn btn-xs btn-primary" style="width: 29px" tooltip="Add Project" ng-click="toCreateProj()">
+            <a class="btn btn-xs btn-primary" style="width: 29px"  ng-if="userService.hasRole('ROLE_MODELER')"  tooltip="Add Project" ng-click="toCreateProj()">
                 <i class="fa fa-plus"></i>
             </a>
         </div>
     </form>
-=======
-    <span>
-        Project:
-        <select chosen ng-model="state.projectName" ng-init="newAccess.permission=permissions.READ.value"
-                ng-options="project as project for project in projects"
-                style="width: 150px" ng-change="jobs={};reload();">
-            <option value="">-- All Projects --</option>
-        </select>
-    </span>
-    <a class="btn btn-xs btn-info" tooltip="Manage Project" href="/projects"><i class="fa fa-gears"></i></a>
-    <a class="btn btn-xs btn-primary" tooltip="Add Project" ng-if="userService.hasRole('ROLE_MODELER')" style="width: 29px" ng-click="toCreateProj()">
-        <i class="fa fa-plus"></i>
-    </a>
->>>>>>> 5a19293e
     <!--Cube Name-->
     <span style="padding-left: 40px" >
         <form ng-submit="jobs={};reload()" style="display: inline" >
