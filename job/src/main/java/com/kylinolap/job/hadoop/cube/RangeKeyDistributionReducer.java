/*
 * Copyright 2013-2014 eBay Software Foundation
 *
 * Licensed under the Apache License, Version 2.0 (the "License");
 * you may not use this file except in compliance with the License.
 * You may obtain a copy of the License at
 *
 *   http://www.apache.org/licenses/LICENSE-2.0
 *
 * Unless required by applicable law or agreed to in writing, software
 * distributed under the License is distributed on an "AS IS" BASIS,
 * WITHOUT WARRANTIES OR CONDITIONS OF ANY KIND, either express or implied.
 * See the License for the specific language governing permissions and
 * limitations under the License.
 */

package com.kylinolap.job.hadoop.cube;

import java.io.IOException;

import org.apache.hadoop.io.LongWritable;
import org.apache.hadoop.io.Text;
import org.apache.hadoop.util.StringUtils;

<<<<<<< HEAD
import com.kylinolap.cube.model.CubeDesc.RealizationCapacity;
=======
import com.kylinolap.common.mr.KylinReducer;
>>>>>>> fd6dd43b
import com.kylinolap.job.constant.BatchConstants;
import org.slf4j.Logger;
import org.slf4j.LoggerFactory;

/**
 * @author ysong1
 * 
 */
public class RangeKeyDistributionReducer extends KylinReducer<Text, LongWritable, Text, LongWritable> {

    public static final long TEN_GIGA_BYTES = 10L * 1024L * 1024L * 1024L;
    public static final long TWENTY_GIGA_BYTES = 20L * 1024L * 1024L * 1024L;
    public static final long HUNDRED_GIGA_BYTES = 100L * 1024L * 1024L * 1024L;

    private static final Logger logger = LoggerFactory.getLogger(RangeKeyDistributionReducer.class);

    private LongWritable outputValue = new LongWritable(0);

    private long bytesRead = 0;
    private Text lastKey;

    private RealizationCapacity realizationCapacity;
    private long cut;

    @Override
    protected void setup(Context context) throws IOException {
<<<<<<< HEAD
        realizationCapacity = RealizationCapacity.valueOf(context.getConfiguration().get(BatchConstants.CUBE_CAPACITY));
        switch (realizationCapacity) {
=======
        super.publishConfiguration(context.getConfiguration());

        cubeCapacity = CubeCapacity.valueOf(context.getConfiguration().get(BatchConstants.CUBE_CAPACITY));
        switch (cubeCapacity) {
>>>>>>> fd6dd43b
        case SMALL:
            cut = TEN_GIGA_BYTES;
            break;
        case MEDIUM:
            cut = TWENTY_GIGA_BYTES;
            break;
        case LARGE:
            cut = HUNDRED_GIGA_BYTES;
            break;
        }

        logger.info("Chosen cut for htable is " + cut);
    }

    @Override
    public void reduce(Text key, Iterable<LongWritable> values, Context context) throws IOException, InterruptedException {
        lastKey = key;
        long length = 0;
        for (LongWritable v : values) {
            length += v.get();
        }

        bytesRead += length;

        if (bytesRead >= cut) {
            outputValue.set(bytesRead);
            context.write(key, outputValue);
            System.out.println(StringUtils.byteToHexString(key.getBytes()) + "\t" + outputValue.get());
            // reset bytesRead
            bytesRead = 0;
        }

    }

    @Override
    protected void cleanup(Context context) throws IOException, InterruptedException {
        if (lastKey != null) {
            outputValue.set(bytesRead);
            context.write(lastKey, outputValue);
            System.out.println(StringUtils.byteToHexString(lastKey.getBytes()) + "\t" + outputValue.get());
        }
    }
}<|MERGE_RESOLUTION|>--- conflicted
+++ resolved
@@ -21,15 +21,12 @@
 import org.apache.hadoop.io.LongWritable;
 import org.apache.hadoop.io.Text;
 import org.apache.hadoop.util.StringUtils;
-
-<<<<<<< HEAD
-import com.kylinolap.cube.model.CubeDesc.RealizationCapacity;
-=======
-import com.kylinolap.common.mr.KylinReducer;
->>>>>>> fd6dd43b
-import com.kylinolap.job.constant.BatchConstants;
 import org.slf4j.Logger;
 import org.slf4j.LoggerFactory;
+
+import com.kylinolap.common.mr.KylinReducer;
+import com.kylinolap.cube.model.CubeDesc.RealizationCapacity;
+import com.kylinolap.job.constant.BatchConstants;
 
 /**
  * @author ysong1
@@ -53,15 +50,10 @@
 
     @Override
     protected void setup(Context context) throws IOException {
-<<<<<<< HEAD
+        super.publishConfiguration(context.getConfiguration());
+        
         realizationCapacity = RealizationCapacity.valueOf(context.getConfiguration().get(BatchConstants.CUBE_CAPACITY));
         switch (realizationCapacity) {
-=======
-        super.publishConfiguration(context.getConfiguration());
-
-        cubeCapacity = CubeCapacity.valueOf(context.getConfiguration().get(BatchConstants.CUBE_CAPACITY));
-        switch (cubeCapacity) {
->>>>>>> fd6dd43b
         case SMALL:
             cut = TEN_GIGA_BYTES;
             break;
