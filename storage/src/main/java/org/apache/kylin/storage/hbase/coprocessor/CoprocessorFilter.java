--- conflicted
+++ resolved
@@ -20,183 +20,24 @@
 
 import java.util.Set;
 
-<<<<<<< HEAD
 import org.apache.kylin.common.util.BytesUtil;
 import org.apache.kylin.dict.IDictionaryAware;
+import org.apache.kylin.metadata.filter.IEvaluatableTuple;
 import org.apache.kylin.metadata.filter.TupleFilter;
 import org.apache.kylin.metadata.filter.TupleFilterSerializer;
-=======
-import org.apache.hadoop.hbase.util.Bytes;
-import org.apache.kylin.common.util.BytesUtil;
-import org.apache.kylin.cube.kv.RowKeyColumnIO;
-import org.apache.kylin.dict.Dictionary;
-import org.apache.kylin.dict.ISegment;
-import org.apache.kylin.metadata.filter.ColumnTupleFilter;
-import org.apache.kylin.metadata.filter.CompareTupleFilter;
-import org.apache.kylin.metadata.filter.ConstantTupleFilter;
-import org.apache.kylin.metadata.filter.IEvaluatableTuple;
-import org.apache.kylin.metadata.filter.TupleFilter;
-import org.apache.kylin.metadata.filter.TupleFilter.FilterOperatorEnum;
-import org.apache.kylin.metadata.filter.TupleFilterSerializer;
-import org.apache.kylin.metadata.filter.TupleFilterSerializer.Decorator;
->>>>>>> c5ce244f
 import org.apache.kylin.metadata.model.TblColRef;
-
-import com.google.common.collect.Sets;
 
 /**
  * @author yangli9
  */
 public class CoprocessorFilter {
 
-<<<<<<< HEAD
     public static CoprocessorFilter fromFilter(final IDictionaryAware dictionaryAware, TupleFilter rootFilter, FilterDecorator.FilterConstantsTreatment filterConstantsTreatment) {
         // translate constants into dictionary IDs via a serialize copy
         FilterDecorator filterDecorator = new FilterDecorator(dictionaryAware, filterConstantsTreatment);
-        byte[] bytes = TupleFilterSerializer.serialize(rootFilter, filterDecorator);
-        TupleFilter copy = TupleFilterSerializer.deserialize(bytes);
-=======
-    private static class FilterDecorator implements Decorator {
-
-        private RowKeyColumnIO columnIO;
-        private Set<TblColRef> unstrictlyFilteredColumns;
-
-        public FilterDecorator(ISegment seg) {
-            this.columnIO = new RowKeyColumnIO(seg);
-            this.unstrictlyFilteredColumns = Sets.newHashSet();
-        }
-
-        public Set<TblColRef> getUnstrictlyFilteredColumns() {
-            return unstrictlyFilteredColumns;
-        }
-
-        @Override
-        @SuppressWarnings("unchecked")
-        public TupleFilter onSerialize(TupleFilter filter) {
-            if (filter == null)
-                return null;
-
-            // In case of NOT(unEvaluatableFilter), we should immediately replace it as TRUE,
-            // Otherwise, unEvaluatableFilter will later be replace with TRUE and NOT(unEvaluatableFilter) will
-            // always return FALSE
-            if (filter.getOperator() == FilterOperatorEnum.NOT && !TupleFilter.isEvaluableRecursively(filter)) {
-                TupleFilter.collectColumns(filter, unstrictlyFilteredColumns);
-                return ConstantTupleFilter.TRUE;
-            }
-
-            if (!(filter instanceof CompareTupleFilter))
-                return filter;
-
-            if (!TupleFilter.isEvaluableRecursively(filter)) {
-                TupleFilter.collectColumns(filter, unstrictlyFilteredColumns);
-                return ConstantTupleFilter.TRUE;
-            }
-
-            // extract ColumnFilter & ConstantFilter
-            CompareTupleFilter compf = (CompareTupleFilter) filter;
-            TblColRef col = compf.getColumn();
-
-            if (col == null) {
-                return filter;
-            }
-
-            Collection<String> constValues = (Collection<String>) compf.getValues();
-            if (constValues == null || constValues.isEmpty()) {
-                return filter;
-            }
-
-            TupleFilter result;
-            CompareTupleFilter newComp = new CompareTupleFilter(compf.getOperator());
-            newComp.addChild(new ColumnTupleFilter(col));
-            String v;
-
-            // translate constant into rowkey ID
-            String firstValue = constValues.iterator().next();
-            switch (newComp.getOperator()) {
-            case EQ:
-            case IN:
-                Set<String> newValues = Sets.newHashSet();
-                for (String value : constValues) {
-                    v = translate(col, value, 0);
-                    if (!isDictNull(v))
-                        newValues.add(v);
-                }
-                if (newValues.isEmpty()) {
-                    result = ConstantTupleFilter.FALSE;
-                } else {
-                    newComp.addChild(new ConstantTupleFilter(newValues));
-                    result = newComp;
-                }
-                break;
-            case NEQ:
-                v = translate(col, firstValue, 0);
-                if (isDictNull(v)) {
-                    result = ConstantTupleFilter.TRUE;
-                } else {
-                    newComp.addChild(new ConstantTupleFilter(v));
-                    result = newComp;
-                }
-                break;
-            case LT:
-                v = translate(col, firstValue, 1);
-                if (isDictNull(v)) {
-                    result = ConstantTupleFilter.TRUE;
-                } else {
-                    newComp.addChild(new ConstantTupleFilter(v));
-                    result = newComp;
-                }
-                break;
-            case LTE:
-                v = translate(col, firstValue, -1);
-                if (isDictNull(v)) {
-                    result = ConstantTupleFilter.FALSE;
-                } else {
-                    newComp.addChild(new ConstantTupleFilter(v));
-                    result = newComp;
-                }
-                break;
-            case GT:
-                v = translate(col, firstValue, -1);
-                if (isDictNull(v)) {
-                    result = ConstantTupleFilter.TRUE;
-                } else {
-                    newComp.addChild(new ConstantTupleFilter(v));
-                    result = newComp;
-                }
-                break;
-            case GTE:
-                v = translate(col, firstValue, 1);
-                if (isDictNull(v)) {
-                    result = ConstantTupleFilter.FALSE;
-                } else {
-                    newComp.addChild(new ConstantTupleFilter(v));
-                    result = newComp;
-                }
-                break;
-            default:
-                throw new IllegalStateException("Cannot handle operator " + newComp.getOperator());
-            }
-            return result;
-        }
-
-        private boolean isDictNull(String v) {
-            return DictCodeSystem.INSTANCE.isNull(v);
-        }
-
-        private String translate(TblColRef column, String v, int roundingFlag) {
-            byte[] value = Bytes.toBytes(v);
-            byte[] id = new byte[columnIO.getColumnLength(column)];
-            columnIO.writeColumn(column, value, value.length, roundingFlag, Dictionary.NULL, id, 0);
-            return Dictionary.dictIdToString(id, 0, id.length);
-        }
-    }
-
-    public static CoprocessorFilter fromFilter(final ISegment seg, TupleFilter rootFilter) {
-        // translate constants into dictionary IDs via a serialize copy
-        FilterDecorator filterDecorator = new FilterDecorator(seg);
         byte[] bytes = TupleFilterSerializer.serialize(rootFilter, filterDecorator, DictCodeSystem.INSTANCE);
         TupleFilter copy = TupleFilterSerializer.deserialize(bytes, DictCodeSystem.INSTANCE);
->>>>>>> c5ce244f
+
         return new CoprocessorFilter(copy, filterDecorator.getUnstrictlyFilteredColumns());
     }
 
